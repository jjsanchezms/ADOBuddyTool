using CreateRoadmapADO.Configuration;
using CreateRoadmapADO.Interfaces;
using CreateRoadmapADO.Models;
using Microsoft.Extensions.Logging;
using System.Net.Http.Headers;
using System.Text;
using System.Text.Json;

namespace CreateRoadmapADO.Services;

/// <summary>
/// Service for interacting with Azure DevOps API
/// </summary>
public class AzureDevOpsService : IAzureDevOpsService
{
    private readonly HttpClient _httpClient;
    private readonly AzureDevOpsOptions _options;
    private readonly ILogger<AzureDevOpsService> _logger;
    private readonly JsonSerializerOptions _jsonOptions;

    public AzureDevOpsService(ILogger<AzureDevOpsService> logger)
    {
        _options = ConfigurationReader.GetAzureDevOpsOptions();
        _logger = logger ?? throw new ArgumentNullException(nameof(logger));

        if (!_options.IsValid())
        {
            throw new InvalidOperationException("Azure DevOps configuration is invalid");
        }

        _httpClient = new HttpClient();
        ConfigureHttpClient();
        
        _jsonOptions = new JsonSerializerOptions
        {
            PropertyNameCaseInsensitive = true,
            PropertyNamingPolicy = JsonNamingPolicy.CamelCase
        };
    }

    private void ConfigureHttpClient()
    {
        var credentials = Convert.ToBase64String(Encoding.ASCII.GetBytes($":{_options.PersonalAccessToken}"));
        _httpClient.DefaultRequestHeaders.Authorization = new AuthenticationHeaderValue("Basic", credentials);
        _httpClient.DefaultRequestHeaders.Accept.Add(new MediaTypeWithQualityHeaderValue("application/json"));    }

    public async Task<IEnumerable<WorkItem>> GetWorkItemsAsync(CancellationToken cancellationToken = default)
    {
        // Default to the legacy area path for backward compatibility
        return await GetWorkItemsAsync(1000, "SPOOL\\Resource Provider", cancellationToken);
    }    public async Task<IEnumerable<WorkItem>> GetWorkItemsAsync(int limit, string areaPath, CancellationToken cancellationToken = default)
    {
        // Default to Feature work items for backward compatibility
        return await GetWorkItemsAsync(limit, areaPath, "Feature", cancellationToken);
    }

    public async Task<IEnumerable<WorkItem>> GetWorkItemsAsync(int limit, string areaPath, string workItemType, CancellationToken cancellationToken = default)
    {
        try
        {
            // WIQL query to retrieve work items ordered by BacklogPriority, filtered by AreaPath, excluding Removed state and KTLO tasks
            var wiqlQuery = $"SELECT [System.Id] FROM WorkItems WHERE [System.WorkItemType] = '{workItemType}' AND [System.AreaPath] UNDER '{areaPath}' AND [System.State] NOT IN ('Removed','Closed') AND NOT [System.Tags] CONTAINS 'WeeklyDeploymentTasks' ORDER BY [Microsoft.VSTS.Common.StackRank] ASC, [System.Id] ASC";
            var workItemIds = await ExecuteWiqlQueryAsync(wiqlQuery, cancellationToken);

            // Take only the requested number of IDs
            var limitedIds = workItemIds.Take(Math.Min(limit, 1000));

            if (!limitedIds.Any())
            {
                _logger.LogInformation("No {WorkItemType} work items found.", workItemType);
                return Enumerable.Empty<WorkItem>();
            }

            _logger.LogInformation("Found {Count} {WorkItemType} work items, retrieving {Limit}", workItemIds.Count(), workItemType, limitedIds.Count());            // Get the full work item details for the limited set
            return await GetWorkItemsByIdsAsync(limitedIds, cancellationToken);
        }        catch (Exception ex)
        {
            _logger.LogError(ex, "Error retrieving Feature work items");
            throw;
        }
    }

    public async Task<IEnumerable<WorkItem>> GetWorkItemsForHygieneChecksAsync(int limit, string areaPath, CancellationToken cancellationToken = default)
    {
        try
        {
            // WIQL query to retrieve both Feature and Release Train work items for hygiene checks
            var wiqlQuery = $"SELECT [System.Id] FROM WorkItems WHERE [System.WorkItemType] IN ('Feature', 'Release Train') AND [System.AreaPath] UNDER '{areaPath}' AND [System.State] NOT IN ('Removed','Closed') ORDER BY [Microsoft.VSTS.Common.StackRank] ASC, [System.Id] ASC";
            var workItemIds = await ExecuteWiqlQueryAsync(wiqlQuery, cancellationToken);

            // Take only the requested number of IDs
            var limitedIds = workItemIds.Take(Math.Min(limit, 1000));

            if (!limitedIds.Any())
            {
                _logger.LogInformation("No Feature or Release Train work items found for hygiene checks.");
                return Enumerable.Empty<WorkItem>();
            }            _logger.LogInformation("Found {Count} Feature/Release Train work items for hygiene checks, retrieving {Limit}", workItemIds.Count(), limitedIds.Count());

            // Get the full work item details for hygiene checks
            return await GetWorkItemsByIdsAsync(limitedIds, cancellationToken);
        }
        catch (Exception ex)
        {
<<<<<<< HEAD
            _logger.LogError(ex, "Error retrieving work items for hygiene checks");
            throw;
        }
    }public async Task<WorkItem?> GetWorkItemByIdAsync(int workItemId, CancellationToken cancellationToken = default)
=======
            _logger.LogError(ex, "Error retrieving {WorkItemType} work items", workItemType);
            throw;
        }
    }    public async Task<IEnumerable<WorkItem>> GetWorkItemsForHygieneChecksAsync(int limit, string areaPath, CancellationToken cancellationToken = default)
    {
        try
        {
            // WIQL query to retrieve both Feature and Release Train work items for hygiene checks
            var wiqlQuery = $"SELECT [System.Id] FROM WorkItems WHERE [System.WorkItemType] IN ('Feature', 'Release Train') AND [System.AreaPath] UNDER '{areaPath}' AND [System.State] NOT IN ('Removed','Closed') ORDER BY [Microsoft.VSTS.Common.StackRank] ASC, [System.Id] ASC";
            var workItemIds = await ExecuteWiqlQueryAsync(wiqlQuery, cancellationToken);

            // Take only the requested number of IDs
            var limitedIds = workItemIds.Take(Math.Min(limit, 1000));

            if (!limitedIds.Any())
            {
                _logger.LogInformation("No Feature or Release Train work items found for hygiene checks.");
                return Enumerable.Empty<WorkItem>();
            }

            _logger.LogInformation("Found {Count} Feature/Release Train work items for hygiene checks, retrieving {Limit}", workItemIds.Count(), limitedIds.Count());

            // Get the full work item details with relations for hygiene checks
            return await GetWorkItemsWithRelationsByIdsAsync(limitedIds, cancellationToken);
        }
        catch (Exception ex)
        {
            _logger.LogError(ex, "Error retrieving work items for hygiene checks");
            throw;
        }
    }

    public async Task<WorkItem?> GetWorkItemByIdAsync(int workItemId, CancellationToken cancellationToken = default)
>>>>>>> 7d75f3f7
    {
        try
        {
            var fields = "System.Id,System.Title,System.WorkItemType,System.State,System.Description,System.IterationPath,System.Tags,Microsoft.VSTS.Common.StackRank";
            var url = $"{_options.BaseUrl}/{_options.Project}/_apis/wit/workitems/{workItemId}?fields={fields}&api-version=7.0";
            
            _logger.LogDebug("Making request to: {Url}", url);
            
            var response = await _httpClient.GetAsync(url, cancellationToken);
            
            if (!response.IsSuccessStatusCode)
            {
                var errorContent = await response.Content.ReadAsStringAsync(cancellationToken);
                _logger.LogWarning("Failed to retrieve work item {WorkItemId}. Status: {StatusCode}, Content: {Content}", workItemId, response.StatusCode, errorContent);
                return null;
            }

            var content = await response.Content.ReadAsStringAsync(cancellationToken);
            var workItemResponse = JsonSerializer.Deserialize<WorkItemResponse>(content, _jsonOptions);
            
            return ConvertToWorkItem(workItemResponse);
        }
        catch (Exception ex)
        {
            _logger.LogError(ex, "Error retrieving work item {WorkItemId}", workItemId);
            throw;
        }
    }

    public async Task<WorkItem?> GetWorkItemWithRelationsAsync(int workItemId, CancellationToken cancellationToken = default)
    {        try
        {
            // Include relations by using the $expand parameter (cannot use fields parameter with expand)
            var url = $"{_options.BaseUrl}/{_options.Project}/_apis/wit/workitems/{workItemId}?$expand=relations&api-version=7.0";
            
            _logger.LogDebug("Making request to get work item with relations: {Url}", url);
            
            var response = await _httpClient.GetAsync(url, cancellationToken);
            
            if (!response.IsSuccessStatusCode)
            {
                var errorContent = await response.Content.ReadAsStringAsync(cancellationToken);
                _logger.LogWarning("Failed to retrieve work item with relations {WorkItemId}. Status: {StatusCode}, Content: {Content}", 
                    workItemId, response.StatusCode, errorContent);
                return null;
            }

            var content = await response.Content.ReadAsStringAsync(cancellationToken);
            var workItemResponse = JsonSerializer.Deserialize<WorkItemResponse>(content, _jsonOptions);
            
            return ConvertToWorkItemWithRelations(workItemResponse);
        }
        catch (Exception ex)
        {
            _logger.LogError(ex, "Error retrieving work item with relations {WorkItemId}", workItemId);
            throw;
        }
    }
    
    public async Task<int> GetExistingRelatedParentItemIdAsync(int workItemId, CancellationToken cancellationToken = default)
    {
        try
        {
            // Get the work item with its relations
            var workItem = await GetWorkItemWithRelationsAsync(workItemId, cancellationToken);
            
            if (workItem == null || !workItem.Relations.Any())
                return 0;
                
            // Look for related items
            foreach (var relation in workItem.Relations)
            {
                // Check only "Related" links 
                if (relation.Rel == "System.LinkTypes.Related")
                {
                    var relatedId = relation.GetRelatedWorkItemId();
                    if (relatedId > 0)
                    {                        // Get the related work item
                        var relatedItem = await GetWorkItemByIdAsync(relatedId, cancellationToken);
                        
                        // Check if it's a Release Train with auto-generated tag and is not the current work item
                        if (relatedItem != null && 
                            relatedItem.WorkItemType == "Release Train" &&
                            relatedItem.Tags.Contains("auto-generated"))
                        {
                            _logger.LogInformation("Found existing related auto-generated parent: #{RelatedId} ({Title})", 
                                relatedId, relatedItem.Title);
                            return relatedId;
                        }
                    }
                }
            }
            
            // No matching related parent found
            return 0;
        }
        catch (Exception ex)
        {
            _logger.LogError(ex, "Error checking for existing related parent for work item {WorkItemId}", workItemId);
            return 0;
        }
    }

    public async Task<IEnumerable<WorkItem>> GetWorkItemsByQueryAsync(string wiqlQuery, CancellationToken cancellationToken = default)
    {
        try
        {
            var workItemIds = await ExecuteWiqlQueryAsync(wiqlQuery, cancellationToken);
            
            if (!workItemIds.Any())
            {
                _logger.LogInformation("No work items found for the query");
                return Enumerable.Empty<WorkItem>();
            }

            return await GetWorkItemsByIdsAsync(workItemIds, cancellationToken);
        }
        catch (Exception ex)
        {
            _logger.LogError(ex, "Error executing WIQL query: {Query}", wiqlQuery);
            throw;
        }
    }

    public async Task<int> CheckForExistingParentAsync(int workItemId, CancellationToken cancellationToken = default)
    {
        try
        {
            _logger.LogInformation("Checking for existing parent for work item #{WorkItemId}", workItemId);            // Build the WIQL query to find Release Train work items that have a Related link to this work item
            // and also have the auto-generated tag
            var wiqlQuery = $@"
                SELECT [System.Id]
                FROM WorkItems 
                WHERE [System.WorkItemType] = 'Release Train' 
                AND [System.Tags] CONTAINS 'auto-generated'
                AND [System.Id] IN (
                    SELECT [System.Id] 
                    FROM WorkItemLinks 
                    WHERE [Source].[System.Id] = {workItemId}
                    AND [System.Links.LinkType] = 'System.LinkTypes.Related'
                    MODE (MayContain)
                )
            ";
            
            var results = await GetWorkItemsByQueryAsync(wiqlQuery, cancellationToken);
            var parent = results.FirstOrDefault();
            
            if (parent != null)
            {
                _logger.LogInformation("Found existing parent item #{ParentId} with title: {Title}", parent.Id, parent.Title);
                return parent.Id;
            }
                  _logger.LogInformation("No existing parent found for work item #{WorkItemId}", workItemId);
            return 0;
        }
        catch (Exception ex)
        {
            _logger.LogError(ex, "Error checking for existing parent item for work item #{WorkItemId}", workItemId);
            return 0; // Return 0 instead of throwing to allow the process to continue
        }
    }

    public async Task<int> CreateReleaseTrainAsync(List<int> children, string title, int patternItemId = 0)
    {
        _logger.LogInformation("Creating Release Train with title: {Title}, patternItemId: {PatternItemId}", title, patternItemId);
        _logger.LogInformation("Child items: {ChildrenCount}", children.Count);
        Console.WriteLine($"Creating Release Train: {title}");
        Console.WriteLine($"With {children.Count} children: {string.Join(", ", children)}");

        try
        {            // Create the Release Train work item type
            var releaseTrainId = await CreateWorkItemAsync("Release Train", title);
            
            if (releaseTrainId > 0)
            {
                // Create relations to child work items
                await CreateRelationsAsync(releaseTrainId, children);
                
                // If we have a pattern item ID, also create a specific relation to that item
                if (patternItemId > 0 && !children.Contains(patternItemId))
                {
                    await CreateRelationAsync(releaseTrainId, patternItemId, "Auto-generated from pattern item");
                }
                
                _logger.LogInformation("Successfully created Release Train #{ReleaseTrainId}: {Title}", releaseTrainId, title);
                Console.WriteLine($"Successfully created Release Train #{releaseTrainId}: {title}");
            }
            
            return releaseTrainId;
        }
        catch (Exception ex)
        {
            _logger.LogError(ex, "Error creating Release Train: {Title}", title);
            Console.WriteLine($"Error creating Release Train: {ex.Message}");
            throw;
        }
    }
      public async Task CreateRelationAsync(int sourceId, int targetId, string comment = "")
    {
        try
        {
            _logger.LogInformation("Creating relation from #{SourceId} to #{TargetId}", sourceId, targetId);
            
            var url = $"{_options.BaseUrl}/{_options.Project}/_apis/wit/workitems/{sourceId}?api-version=7.0";
            
            var patchOperation = new[]
            {
                new 
                {
                    op = "add",
                    path = "/relations/-",
                    value = new
                    {
                        rel = "System.LinkTypes.Related",
                        url = $"{_options.BaseUrl}/{_options.Project}/_apis/wit/workitems/{targetId}",
                        attributes = new
                        {
                            comment = string.IsNullOrEmpty(comment) ? "Auto-generated relation" : comment
                        }
                    }
                }
            };

            var jsonContent = JsonSerializer.Serialize(patchOperation, _jsonOptions);
            var content = new StringContent(jsonContent, Encoding.UTF8, "application/json-patch+json");
            
            var response = await _httpClient.PatchAsync(url, content);
            
            if (!response.IsSuccessStatusCode)
            {
                var errorContent = await response.Content.ReadAsStringAsync();
                _logger.LogError("Failed to create relation from #{SourceId} to #{TargetId}. Status: {StatusCode}, Content: {Content}", 
                    sourceId, targetId, response.StatusCode, errorContent);
                throw new HttpRequestException($"Failed to create relation with status {response.StatusCode}: {errorContent}");
            }
            
            _logger.LogInformation("Successfully created relation from #{SourceId} to #{TargetId}", sourceId, targetId);
        }
        catch (Exception ex)
        {
            _logger.LogError(ex, "Error creating relation from #{SourceId} to #{TargetId}", sourceId, targetId);
            throw;
        }
    }

    public void Dispose()
    {
        _httpClient?.Dispose();
    }

    private async Task<IEnumerable<int>> ExecuteWiqlQueryAsync(string wiqlQuery, CancellationToken cancellationToken)
    {
        var url = $"{_options.BaseUrl}/{_options.Project}/_apis/wit/wiql?api-version=7.0";
        
        var queryRequest = new { query = wiqlQuery };
        var jsonContent = JsonSerializer.Serialize(queryRequest, _jsonOptions);
        var content = new StringContent(jsonContent, Encoding.UTF8, "application/json");

        // Print the full WIQL query to the console for debugging
        Console.WriteLine("************************************************************");
        Console.WriteLine($"EXECUTING WIQL QUERY: {wiqlQuery}");
        Console.WriteLine($"URL: {url}");
        Console.WriteLine("************************************************************");
        
        _logger.LogInformation("Executing WIQL query: {Query}", wiqlQuery);
        _logger.LogDebug("Making request to URL: {Url}", url);
        
        var response = await _httpClient.PostAsync(url, content, cancellationToken);
        
        if (!response.IsSuccessStatusCode)
        {
            var errorContent = await response.Content.ReadAsStringAsync(cancellationToken);
            _logger.LogError("WIQL query failed. Status: {StatusCode}, Content: {Content}", response.StatusCode, errorContent);
            throw new HttpRequestException($"WIQL query failed with status {response.StatusCode}: {errorContent}");
        }

        var responseContent = await response.Content.ReadAsStringAsync(cancellationToken);
        var queryResult = JsonSerializer.Deserialize<WiqlQueryResult>(responseContent, _jsonOptions);

        return queryResult?.WorkItems?.Select(wi => wi.Id) ?? Enumerable.Empty<int>();
    }    private async Task<IEnumerable<WorkItem>> GetWorkItemsByIdsAsync(IEnumerable<int> workItemIds, CancellationToken cancellationToken)
    {
        var ids = string.Join(",", workItemIds);
        // Include the fields parameter to ensure we get all necessary fields including IterationPath
        var fields = "System.Id,System.Title,System.WorkItemType,System.State,System.Description,System.IterationPath,System.Tags,Microsoft.VSTS.Common.StackRank";
        var url = $"{_options.BaseUrl}/{_options.Project}/_apis/wit/workitems?ids={ids}&fields={fields}&api-version=7.0";
        
        _logger.LogDebug("Retrieving work items by IDs: {Ids}", ids);
        _logger.LogDebug("Making request to URL: {Url}", url);
        
        var response = await _httpClient.GetAsync(url, cancellationToken);
        
        if (!response.IsSuccessStatusCode)
        {
            var errorContent = await response.Content.ReadAsStringAsync(cancellationToken);
            _logger.LogError("Failed to retrieve work items. Status: {StatusCode}, Content: {Content}", response.StatusCode, errorContent);
            throw new HttpRequestException($"Failed to retrieve work items with status {response.StatusCode}: {errorContent}");
        }

        var content = await response.Content.ReadAsStringAsync(cancellationToken);
        var workItemsResponse = JsonSerializer.Deserialize<WorkItemsResponse>(content, _jsonOptions);

        return workItemsResponse?.Value?.Select(ConvertToWorkItem) ?? Enumerable.Empty<WorkItem>();
    }    private WorkItem ConvertToWorkItem(WorkItemResponse? response)
    {
        if (response?.Fields == null)
            return new WorkItem();

        // Debugging output to see what's coming from ADO for StackRank
        var stackRankValue = GetFieldValue(response.Fields, "Microsoft.VSTS.Common.StackRank");
        
        double? stackRank = null;
        if (stackRankValue != null)
        {
            if (double.TryParse(stackRankValue, out var stackRankDouble))
            {
                stackRank = stackRankDouble;
            }
            else
            {
                Console.WriteLine($"DEBUG: Failed to parse StackRank value: '{stackRankValue}'");
            }
        }
        
        return new WorkItem
        {
            Id = response.Id,
            Title = GetFieldValue(response.Fields, "System.Title") ?? string.Empty,
            WorkItemType = GetFieldValue(response.Fields, "System.WorkItemType") ?? string.Empty,
            State = GetFieldValue(response.Fields, "System.State") ?? string.Empty,
            Description = GetFieldValue(response.Fields, "System.Description") ?? string.Empty,
            IterationPath = GetFieldValue(response.Fields, "System.IterationPath"),
            Tags = GetFieldValue(response.Fields, "System.Tags") ?? string.Empty,
            StackRank = stackRank,
            Relations = new List<WorkItemRelation>() // Empty relations list since we didn't request them
        };
    }

    private WorkItem ConvertToWorkItemWithRelations(WorkItemResponse? response)
    {
        // Get the base work item without relations
        var workItem = ConvertToWorkItem(response);
        
        // Now add the relations if available
        if (response?.Relations != null)
        {
            workItem.Relations = response.Relations
                .Select(r => new WorkItemRelation
                {
                    Rel = r.Rel ?? string.Empty,
                    Url = r.Url ?? string.Empty,
                    Attributes = r.Attributes != null ? new RelationAttributes
                    {
                        Comment = r.Attributes.Value.TryGetProperty("comment", out var comment) ? comment.GetString() : null,
                        Name = r.Attributes.Value.TryGetProperty("name", out var name) ? name.GetString() : null
                    } : null
                })
                .ToList();
        }
        
        return workItem;
    }

    private static string? GetFieldValue(Dictionary<string, JsonElement> fields, string key)
    {
        if (fields.TryGetValue(key, out var element))
        {
            if (element.ValueKind == JsonValueKind.String)
            {
                return element.GetString();
            }
            else if (element.ValueKind == JsonValueKind.Number)
            {
                // Handle numeric values by converting them to string
                if (element.TryGetDouble(out var doubleValue))
                {
                    return doubleValue.ToString();
                }
                else if (element.TryGetInt32(out var intValue))
                {
                    return intValue.ToString();
                }
            }
            else if (element.ValueKind == JsonValueKind.Object && element.TryGetProperty("displayName", out var displayName))
            {
                return displayName.GetString();
            }
        }
        return null;
    }

    private async Task<int> CreateWorkItemAsync(string workItemType, string title)
    {
        var url = $"{_options.BaseUrl}/{_options.Project}/_apis/wit/workitems/${workItemType}?api-version=7.0";
        
        _logger.LogDebug($"Creating {workItemType} with title: {title}");
        _logger.LogDebug($"Making request to URL: {url}");
        
        // Create document with the fields for the new work item
        var patchDocument = new[]
        {
            new { op = "add", path = "/fields/System.Title", value = title },
            new { op = "add", path = "/fields/System.AreaPath", value = "SPOOL\\Resource Provider" },
            new { op = "add", path = "/fields/System.Tags", value = "auto-generated" },
            new { op = "add", path = "/fields/System.Description", value = $"Auto-generated {workItemType} created on {DateTime.Now:yyyy-MM-dd HH:mm:ss}" }
        };

        var jsonContent = JsonSerializer.Serialize(patchDocument, _jsonOptions);
        
        // ADO requires a specific content type for PATCH operations
        var content = new StringContent(jsonContent, Encoding.UTF8, "application/json-patch+json");
        
        var response = await _httpClient.PatchAsync(url, content);
        
        if (!response.IsSuccessStatusCode)
        {
            var errorContent = await response.Content.ReadAsStringAsync();
            _logger.LogError($"Failed to create {workItemType}. Status: {response.StatusCode}, Content: {errorContent}");
            throw new HttpRequestException($"Failed to create {workItemType} with status {response.StatusCode}: {errorContent}");
        }

        var responseContent = await response.Content.ReadAsStringAsync();
        var workItem = JsonSerializer.Deserialize<WorkItemResponse>(responseContent, _jsonOptions);
        
        return workItem?.Id ?? 0;
    }
    
    private async Task CreateRelationsAsync(int parentId, List<int> childrenIds)
    {
        if (childrenIds == null || !childrenIds.Any())
        {
            return;
        }
        
        var url = $"{_options.BaseUrl}/{_options.Project}/_apis/wit/workitems/{parentId}?api-version=7.0";
        
        _logger.LogDebug($"Creating relations for work item #{parentId} to {childrenIds.Count} children");
        
        // Add a relation for each child
        var patchOperations = childrenIds.Select(childId => new
        {
            op = "add",
            path = "/relations/-",
            value = new
            {
                rel = "System.LinkTypes.Related",
                url = $"{_options.BaseUrl}/{_options.Project}/_apis/wit/workitems/{childId}",
                attributes = new
                {
                    comment = "Auto-generated relation"
                }
            }
        }).ToList();

        var jsonContent = JsonSerializer.Serialize(patchOperations, _jsonOptions);
        var content = new StringContent(jsonContent, Encoding.UTF8, "application/json-patch+json");
        
        var response = await _httpClient.PatchAsync(url, content);
        
        if (!response.IsSuccessStatusCode)
        {
            var errorContent = await response.Content.ReadAsStringAsync();
            _logger.LogError($"Failed to create relations for work item #{parentId}. Status: {response.StatusCode}, Content: {errorContent}");
            throw new HttpRequestException($"Failed to create relations for work item #{parentId} with status {response.StatusCode}: {errorContent}");
        }
        
        _logger.LogInformation($"Successfully created {childrenIds.Count} relations for work item #{parentId}");
    }

    public async Task UpdateWorkItemTitleAsync(int workItemId, string newTitle)
    {
        try
        {
            _logger.LogInformation("Updating work item #{WorkItemId} title to: {NewTitle}", workItemId, newTitle);
            
            var url = $"{_options.BaseUrl}/{_options.Project}/_apis/wit/workitems/{workItemId}?api-version=7.0";
            
            var patchOperation = new[]
            {
                new 
                {
                    op = "replace",
                    path = "/fields/System.Title",
                    value = newTitle
                }
            };

            var jsonContent = JsonSerializer.Serialize(patchOperation, _jsonOptions);
            var content = new StringContent(jsonContent, Encoding.UTF8, "application/json-patch+json");
            
            var response = await _httpClient.PatchAsync(url, content);
            
            if (!response.IsSuccessStatusCode)
            {
                var errorContent = await response.Content.ReadAsStringAsync();
                _logger.LogError("Failed to update work item #{WorkItemId} title. Status: {StatusCode}, Content: {Content}", 
                    workItemId, response.StatusCode, errorContent);
                throw new HttpRequestException($"Failed to update work item title with status {response.StatusCode}: {errorContent}");
            }
            
            _logger.LogInformation("Successfully updated work item #{WorkItemId} title", workItemId);
        }
        catch (Exception ex)
        {
            _logger.LogError(ex, "Error updating work item #{WorkItemId} title", workItemId);
            throw;
        }
    }

    private async Task<IEnumerable<WorkItem>> GetWorkItemsWithRelationsByIdsAsync(IEnumerable<int> workItemIds, CancellationToken cancellationToken)
    {
        // For hygiene checks, we need to get each work item individually with relations
        // since the batch API doesn't support expanding relations for multiple items
        var workItems = new List<WorkItem>();
        
        foreach (var id in workItemIds)
        {
            var workItem = await GetWorkItemWithRelationsAsync(id, cancellationToken);
            if (workItem != null)
            {
                workItems.Add(workItem);
            }
        }
        
        return workItems;
    }
}

// Internal response models for Azure DevOps API
internal class WiqlQueryResult
{
    public List<WorkItemReference>? WorkItems { get; set; }
}

internal class WorkItemReference
{
    public int Id { get; set; }
}

internal class WorkItemsResponse
{
    public List<WorkItemResponse>? Value { get; set; }
}

internal class WorkItemResponse
{
    public int Id { get; set; }
    public Dictionary<string, JsonElement>? Fields { get; set; }
    public string? Url { get; set; }
    public List<WorkItemRelationResponse>? Relations { get; set; }
}

internal class WorkItemRelationResponse
{
    public string? Rel { get; set; }
    public string? Url { get; set; }
    public JsonElement? Attributes { get; set; }
}<|MERGE_RESOLUTION|>--- conflicted
+++ resolved
@@ -75,9 +75,8 @@
             return await GetWorkItemsByIdsAsync(limitedIds, cancellationToken);
         }        catch (Exception ex)
         {
-            _logger.LogError(ex, "Error retrieving Feature work items");
-            throw;
-        }
+            _logger.LogError(ex, "Error retrieving {WorkItemType} work items", workItemType);
+            throw;        }
     }
 
     public async Task<IEnumerable<WorkItem>> GetWorkItemsForHygieneChecksAsync(int limit, string areaPath, CancellationToken cancellationToken = default)
@@ -94,54 +93,22 @@
             if (!limitedIds.Any())
             {
                 _logger.LogInformation("No Feature or Release Train work items found for hygiene checks.");
-                return Enumerable.Empty<WorkItem>();
-            }            _logger.LogInformation("Found {Count} Feature/Release Train work items for hygiene checks, retrieving {Limit}", workItemIds.Count(), limitedIds.Count());
-
-            // Get the full work item details for hygiene checks
-            return await GetWorkItemsByIdsAsync(limitedIds, cancellationToken);
-        }
-        catch (Exception ex)
-        {
-<<<<<<< HEAD
+            return Enumerable.Empty<WorkItem>();
+            }
+
+            _logger.LogInformation("Found {Count} Feature/Release Train work items for hygiene checks, retrieving {Limit}", workItemIds.Count(), limitedIds.Count());
+
+            // Get the full work item details with relations for hygiene checks
+            return await GetWorkItemsWithRelationsByIdsAsync(limitedIds, cancellationToken);
+        }
+        catch (Exception ex)
+        {
             _logger.LogError(ex, "Error retrieving work items for hygiene checks");
             throw;
         }
-    }public async Task<WorkItem?> GetWorkItemByIdAsync(int workItemId, CancellationToken cancellationToken = default)
-=======
-            _logger.LogError(ex, "Error retrieving {WorkItemType} work items", workItemType);
-            throw;
-        }
-    }    public async Task<IEnumerable<WorkItem>> GetWorkItemsForHygieneChecksAsync(int limit, string areaPath, CancellationToken cancellationToken = default)
-    {
-        try
-        {
-            // WIQL query to retrieve both Feature and Release Train work items for hygiene checks
-            var wiqlQuery = $"SELECT [System.Id] FROM WorkItems WHERE [System.WorkItemType] IN ('Feature', 'Release Train') AND [System.AreaPath] UNDER '{areaPath}' AND [System.State] NOT IN ('Removed','Closed') ORDER BY [Microsoft.VSTS.Common.StackRank] ASC, [System.Id] ASC";
-            var workItemIds = await ExecuteWiqlQueryAsync(wiqlQuery, cancellationToken);
-
-            // Take only the requested number of IDs
-            var limitedIds = workItemIds.Take(Math.Min(limit, 1000));
-
-            if (!limitedIds.Any())
-            {
-                _logger.LogInformation("No Feature or Release Train work items found for hygiene checks.");
-                return Enumerable.Empty<WorkItem>();
-            }
-
-            _logger.LogInformation("Found {Count} Feature/Release Train work items for hygiene checks, retrieving {Limit}", workItemIds.Count(), limitedIds.Count());
-
-            // Get the full work item details with relations for hygiene checks
-            return await GetWorkItemsWithRelationsByIdsAsync(limitedIds, cancellationToken);
-        }
-        catch (Exception ex)
-        {
-            _logger.LogError(ex, "Error retrieving work items for hygiene checks");
-            throw;
-        }
     }
 
     public async Task<WorkItem?> GetWorkItemByIdAsync(int workItemId, CancellationToken cancellationToken = default)
->>>>>>> 7d75f3f7
     {
         try
         {
