using CreateRoadmapADO.Interfaces;
using CreateRoadmapADO.Models;
using Microsoft.Extensions.Logging;
using System.Linq;
using System.Text.RegularExpressions;

namespace CreateRoadmapADO.Services;

/// <summary>
/// Service for generating and managing roadmaps from work items
/// </summary>
public class RoadmapService
{
    private readonly ILogger<RoadmapService> _logger;
    private readonly IAzureDevOpsService _azureDevOpsService;

    // Track release train operations for summary
    public ReleaseTrainSummary OperationsSummary { get; private set; } = new();

    public RoadmapService(ILogger<RoadmapService> logger, IAzureDevOpsService azureDevOpsService)
    {
        _logger = logger ?? throw new ArgumentNullException(nameof(logger));
        _azureDevOpsService = azureDevOpsService ?? throw new ArgumentNullException(nameof(azureDevOpsService));
    }
    public async Task<IEnumerable<RoadmapItem>> GenerateRoadmapAsync(IEnumerable<WorkItem> workItems, CancellationToken cancellationToken = default)
    {
        try
        {
            _logger.LogInformation("Generating roadmap from {Count} work items", workItems.Count());
            // Reset summary for this operation
            OperationsSummary = new ReleaseTrainSummary
            {
                TotalBacklogItemsProcessed = workItems.Count(),
                BacklogReadSuccessfully = true
            };

            // Process special titles to create release trains
            await ProcessSpecialTitlesAsync(workItems);

            var roadmapItems = workItems.Select(ConvertToRoadmapItem).ToList();

            // Sort by priority and dependencies
            var sortedItems = SortRoadmapItems(roadmapItems);

            _logger.LogInformation("Successfully generated roadmap with {Count} items", sortedItems.Count());

            return await Task.FromResult(sortedItems);
        }
        catch (Exception ex)
        {
            _logger.LogError(ex, "Error generating roadmap from work items");
            OperationsSummary.BacklogReadSuccessfully = false;
            throw;
        }
    }    /// <summary>
         /// Processes work items to identify special title patterns and create release trains
         /// </summary>
         /// <param name="workItems">Collection of work items</param>
         /// <returns>Task</returns>
    private async Task ProcessSpecialTitlesAsync(IEnumerable<WorkItem> workItems)
    {
        var workItemsList = workItems.ToList();
        if (!workItemsList.Any())
            return;

        List<int> currentChildren = new();
        string? currentTitle = null;
        int? currentExistingId = null;
        int currentPatternItemId = 0;
        bool isCollectingItems = false;

        // Print the work items in the order they will be processed
        _logger.LogInformation("Work items in processing order:");
        for (int i = 0; i < workItemsList.Count; i++)
        {
            var wi = workItemsList[i];
            _logger.LogInformation("  [{Index}] #{Id} - {Title}", i + 1, wi.Id, wi.Title);
        }


        _logger.LogInformation("Scanning for special title patterns in work items"); foreach (var workItem in workItemsList)
        {            // Check for special title patterns
            // Match titles like "----- TITLE -----rt" or "----------- TITLE ----------rt:1234"
            // Only look for "rt" patterns (release trains)
            // Updated regex to handle various dash patterns and spacing
            var patternStart = new Regex(@"^---+\s*(.*?)\s*---+rt(?::(\d+))?$", RegexOptions.IgnoreCase);
            var match = patternStart.Match(workItem.Title);
            // Check if this is a section separator (like "CY25H1 Features Begin")
            var isSectionSeparator = workItem.Title.StartsWith("---");

            _logger.LogDebug("Processing work item {Id}: '{Title}' - IsReleaseTrain: {IsReleaseTrain}, IsSectionSeparator: {IsSectionSeparator}, IsCollecting: {IsCollecting}",
                workItem.Id, workItem.Title, match.Success, isSectionSeparator, isCollectingItems);
            if (match.Success)
            {
                // If we were already collecting items, create the previous release train
                if (isCollectingItems && currentTitle != null && currentChildren.Any())
                {
                    _logger.LogInformation("PATTERN DETECTED: Creating previous group '{CurrentTitle}' with {Count} children before starting new group '{NewTitle}'",
                        currentTitle, currentChildren.Count, match.Groups[1].Value.Trim());

                    // Log all children being added to the previous group
                    _logger.LogInformation("Children for '{CurrentTitle}': [{Children}]",
                        currentTitle, string.Join(", ", currentChildren));

                    await CreateItemFromPattern(currentChildren, currentTitle, currentExistingId, currentPatternItemId);
                    currentChildren.Clear();

                    _logger.LogInformation("COMPLETED: Previous group '{PreviousTitle}' created. Children list cleared.", currentTitle);
                }                // Extract new title from between the markers
                var rawTitle = match.Groups[1].Value.Trim();
                currentTitle = CleanReleaseTrainTitle(rawTitle);

                // Store the pattern item ID for later renaming
                currentPatternItemId = workItem.Id;
                // Extract existing work item ID if present
                currentExistingId = null;
                if (match.Groups.Count > 2 && !string.IsNullOrEmpty(match.Groups[2].Value))
                {
                    if (int.TryParse(match.Groups[2].Value, out int parsedId))
                    {
                        currentExistingId = parsedId;
                        _logger.LogInformation("Pattern references existing Release Train ID: {ExistingId}", parsedId);
                    }
                    else
                    {
                        _logger.LogWarning("Pattern contains invalid ID format: '{InvalidId}' - will create new Release Train instead", match.Groups[2].Value);
                    }
                }
                else
                {
                    _logger.LogInformation("Pattern does not reference existing Release Train ID - will create new one");
                }

                isCollectingItems = true;

                _logger.LogInformation("STARTED: Now collecting for Release Train pattern: \"{Title}\"{IdInfo}",
                    currentTitle, currentExistingId.HasValue ? $" (ID: {currentExistingId})" : "");
            }
            // Check if this is a section separator - these should end the current group
            else if (isSectionSeparator)
            {
                _logger.LogInformation("Found section separator: {Title}", workItem.Title);

                // If we were collecting items, create the release train
                if (isCollectingItems && currentTitle != null && currentChildren.Any())
                {
                    _logger.LogInformation("Ending group due to section separator: \"{Title}\" with {Count} children",
                        currentTitle, currentChildren.Count);
                    await CreateItemFromPattern(currentChildren, currentTitle, currentExistingId, currentPatternItemId);
                    currentChildren.Clear();
                    isCollectingItems = false;
                }
            }
            // If we're collecting items and this isn't a special title, add it to current children
            else if (isCollectingItems)
            {
                // Check if this is an end marker without a new group (just dashes)
                // Match patterns that start and end with at least 3 dashes and don't contain "rt"
                var isEndMarker = workItem.Title.StartsWith("---");

                if (isEndMarker)
                {
                    _logger.LogInformation("Found end marker: {Title}", workItem.Title);

                    // End current group
                    if (currentTitle != null && currentChildren.Any())
                    {
                        _logger.LogInformation("Ending group due to end marker: \"{Title}\" with {Count} children",
                            currentTitle, currentChildren.Count);
                        await CreateItemFromPattern(currentChildren, currentTitle, currentExistingId, currentPatternItemId);
                        currentChildren.Clear();
                        isCollectingItems = false;
                    }
                }
                else
                {
                    // Add to current children
                    currentChildren.Add(workItem.Id);
                    _logger.LogInformation("CHILD ADDED: Added work item {Id} to '{CurrentTitle}': '{Title}' (Total children: {Count})",
                        workItem.Id, currentTitle ?? "UNKNOWN", workItem.Title, currentChildren.Count);
                }
            }
        }        // Don't forget to create the last release train if we were collecting items
        if (isCollectingItems && currentTitle != null && currentChildren.Any())
        {
            _logger.LogInformation("FINAL GROUP: Creating final group '{Title}' at end of processing with {Count} children",
                currentTitle, currentChildren.Count);
            _logger.LogInformation("Final children for '{CurrentTitle}': [{Children}]",
                currentTitle, string.Join(", ", currentChildren));
            await CreateItemFromPattern(currentChildren, currentTitle, currentExistingId, currentPatternItemId);
        }
    }    /// <summary>
         /// Creates a Release Train item from pattern items
         /// </summary>
    private async Task CreateItemFromPattern(List<int> children, string title, int? existingWorkItemId = null, int patternItemId = 0)
    {
        // Create a divider for better console readability
        Console.WriteLine(new string('=', 80)); if (existingWorkItemId.HasValue)
        {
            // Update existing release train by adding missing children
            await UpdateExistingWorkItemWithChildren(existingWorkItemId.Value, children, title, patternItemId);
            // Note: Don't update pattern item title when updating existing Release Train,
            // as it already contains the correct ID
        }
        else
        {
            // Create new release train
            int newWorkItemId = await CreateNewWorkItemFromPattern(children, title, patternItemId);

            // Update the pattern work item title to include the newly created ID
            if (newWorkItemId > 0 && patternItemId > 0)
            {
                await UpdatePatternItemWithId(patternItemId, title, newWorkItemId);
            }
        }

        Console.WriteLine(new string('=', 80));

        // Short delay to ensure logs are readable and any API rate limits are respected
        await Task.Delay(100);
    }    /// <summary>
         /// Updates an existing release train by adding missing child relations
         /// </summary>
    private async Task UpdateExistingWorkItemWithChildren(int existingWorkItemId, List<int> children, string title, int patternItemId = 0)
    {
        Console.WriteLine($"UPDATING EXISTING RELEASE TRAIN: #{existingWorkItemId} - \"{title}\"");
        Console.WriteLine($"WITH {children.Count} CHILDREN: {string.Join(", ", children)}");

        _logger.LogInformation("Updating existing Release Train #{Id} with {Count} children from current pattern group", existingWorkItemId, children.Count);

        // First, validate that the release train actually exists
<<<<<<< HEAD
        _logger.LogInformation("Validating that Release Train #{Id} exists and is accessible", existingWorkItemId);        // Get existing work item with relations to check what already exists
        var existingWorkItem = await _azureDevOpsService.GetWorkItemWithRelationsAsync(existingWorkItemId);
        if (existingWorkItem == null)
=======
        _logger.LogInformation("Validating that Release Train #{Id} exists and is accessible", existingWorkItemId);

        // Get existing work item with relations to check what already exists
        var existingWorkItem = await _azureDevOpsService.GetWorkItemWithRelationsAsync(existingWorkItemId); if (existingWorkItem == null)
>>>>>>> 56a84bc1
        {
            _logger.LogInformation("Release Train #{Id} does not exist or is not accessible. This is expected when referencing a deleted or moved work item.", existingWorkItemId);
            _logger.LogInformation("Initiating automatic recovery: Creating a new Release Train instead of updating the non-existent one.");

<<<<<<< HEAD
            // Instead of failing, create a new release train
            Console.WriteLine($"ℹ️  INFO: Release Train #{existingWorkItemId} does not exist");
=======
            // FEATURE: Automatic Error Recovery for Non-Existent Release Train References
            // When a Feature references a Release Train ID that doesn't exist (e.g., "----- GCCH -----rt:4160082"),
            // instead of failing, we:
            // 1. Create a new Release Train with the same title
            // 2. Update the Feature title with the new Release Train ID
            // 3. Link all children to the new Release Train
            // This ensures data integrity and prevents broken references while maintaining workflow continuity
            Console.WriteLine($"❌ ERROR: Release Train #{existingWorkItemId} does not exist");
>>>>>>> 56a84bc1
            Console.WriteLine($"🔄 RECOVERY: Creating new Release Train instead"); try
            {
                int newWorkItemId = await CreateNewWorkItemFromPattern(children, title, 0);
                if (newWorkItemId > 0)
                {
                    _logger.LogInformation("✅ Successfully created new Release Train #{NewId} as replacement for non-existent #{OldId}", newWorkItemId, existingWorkItemId);
                    Console.WriteLine($"✅ Created new Release Train #{newWorkItemId} instead of #{existingWorkItemId}");

                    // Update the Feature title with the new Release Train ID
                    if (patternItemId > 0)
                    {
                        _logger.LogInformation("🔄 Updating Feature #{PatternItemId} title to reference new Release Train #{NewId}", patternItemId, newWorkItemId);
                        Console.WriteLine($"🔄 Updating Feature title to reference new Release Train #{newWorkItemId}");
                        await UpdatePatternItemWithId(patternItemId, title, newWorkItemId);
                    }
                }
                else
                {
                    _logger.LogError("❌ Failed to create replacement Release Train");
                }
            }
            catch (Exception ex)
            {
                _logger.LogError(ex, "❌ Failed to create replacement Release Train for non-existent #{Id}", existingWorkItemId);
            }

            return;
        }

        _logger.LogInformation("✅ Release Train #{Id} exists and is accessible. Proceeding with relation updates.", existingWorkItemId);

        var existingRelatedIds = new HashSet<int>();
        if (existingWorkItem?.Relations != null)
        {
            foreach (var relation in existingWorkItem.Relations)
            {
                if (relation.Rel == "System.LinkTypes.Related")
                {
                    var relatedId = relation.GetRelatedWorkItemId();
                    if (relatedId > 0)
                    {
                        existingRelatedIds.Add(relatedId);
                    }
                }
            }
        }

        _logger.LogInformation("Existing Release Train #{Id} already has {ExistingCount} related items: [{ExistingItems}]",
            existingWorkItemId, existingRelatedIds.Count, string.Join(", ", existingRelatedIds));

        // Check if we should replace existing relations instead of adding to them
        // If the current pattern only has a few specific children, it might be a targeted update
        var shouldReplaceRelations = children.Count <= 10; // Heuristic: small groups are usually targeted updates

        if (shouldReplaceRelations && existingRelatedIds.Any())
        {
            _logger.LogWarning("NOTICE: Existing Release Train #{Id} has {ExistingCount} relations, but current pattern only specifies {NewCount} children. Consider if this is intentional.",
                existingWorkItemId, existingRelatedIds.Count, children.Count);

            // For now, we'll still just add new relations, but log the discrepancy
            // In the future, you might want to add logic to remove old relations that aren't in the current pattern
        }

        // Find children that don't already have relations
        var newChildren = children.Where(childId => !existingRelatedIds.Contains(childId)).ToList();

        _logger.LogInformation("From current pattern group, {NewCount} items are new: [{NewItems}]",
            newChildren.Count, string.Join(", ", newChildren));

        // Track the update operation with accurate counts
        OperationsSummary.Operations.Add(new ReleaseTrainOperation
        {
            Type = "Release Train",
            Operation = OperationType.Updated,
            Title = title,
            Id = existingWorkItemId,
            TotalWorkItems = children.Count,
            NewRelationsAdded = newChildren.Count
        });

        // Only create relations for children that don't already have them
        if (newChildren.Any())
        {
            _logger.LogInformation("Adding {NewCount} new relations out of {TotalCount} children from current pattern", newChildren.Count, children.Count);

            foreach (var childId in newChildren)
            {
                try
                {
                    _logger.LogInformation("Creating relation from Release Train #{ParentId} to child #{ChildId}", existingWorkItemId, childId);
                    await _azureDevOpsService.CreateRelationAsync(existingWorkItemId, childId, "Child relation from pattern processing");
                }
                catch (Exception ex)
                {
                    _logger.LogWarning(ex, "Failed to create relation from {ParentId} to {ChildId}", existingWorkItemId, childId);
                }
            }
        }
        else
        {
            _logger.LogInformation("All child relations from current pattern already exist for Release Train #{Id}", existingWorkItemId);
        }
    }/// <summary>
     /// Creates a new release train from the pattern
     /// </summary>
    private async Task<int> CreateNewWorkItemFromPattern(List<int> children, string title, int patternItemId)
    {
        Console.WriteLine($"CREATING NEW RELEASE TRAIN: \"{title}\"");
        Console.WriteLine($"WITH {children.Count} CHILDREN: {string.Join(", ", children)}");

        _logger.LogInformation("Creating new Release Train: {Title} with {Count} children", title, children.Count);

        int newWorkItemId = await _azureDevOpsService.CreateReleaseTrainAsync(new List<int>(children), title, patternItemId);

        // Track the creation operation
        if (newWorkItemId > 0)
        {
            OperationsSummary.Operations.Add(new ReleaseTrainOperation
            {
                Type = "Release Train",
                Operation = OperationType.Created,
                Title = title,
                Id = newWorkItemId,
                TotalWorkItems = children.Count,
                NewRelationsAdded = children.Count
            });
        }
        return newWorkItemId;
    }

    /// <summary>
    /// Updates the pattern work item title to include the newly created work item ID
    /// </summary>
    private async Task UpdatePatternItemWithId(int patternItemId, string title, int newWorkItemId)
    {
        try
        {
            // Update the title to include the new work item ID
            var newTitle = $"----- {title} -----rt:{newWorkItemId}";
            await _azureDevOpsService.UpdateWorkItemTitleAsync(patternItemId, newTitle);

            _logger.LogInformation("Updated pattern item #{PatternItemId} title to include Release Train ID #{NewWorkItemId}",
                patternItemId, newWorkItemId);
        }
        catch (Exception ex)
        {
            _logger.LogWarning(ex, "Failed to update pattern item #{PatternItemId} with new Release Train ID #{NewWorkItemId}",
                patternItemId, newWorkItemId);
        }
    }
    public RoadmapItem ConvertToRoadmapItem(WorkItem workItem)
    {
        return new RoadmapItem
        {
            Id = workItem.Id,
            Title = workItem.Title,
            Description = $"Work Item: {workItem.WorkItemType} - {workItem.Title}",
            Type = MapWorkItemTypeToRoadmapType(workItem.WorkItemType),
            Status = string.IsNullOrEmpty(workItem.State) ?
                RoadmapItemStatus.NotStarted :
                MapWorkItemStateToRoadmapStatus(workItem.State),
            StackRank = workItem.StackRank,
            Priority = null,
            StartDate = null,
            EndDate = null
        };
    }
    public IEnumerable<RoadmapItem> SortRoadmapItems(IEnumerable<RoadmapItem> roadmapItems)
    {
        return roadmapItems
            .OrderBy(item => item.StackRank ?? double.MaxValue) // Sort by StackRank (ASC) first
            .ThenBy(item => item.Title); // Then alphabetical
    }

    private static RoadmapItemType MapWorkItemTypeToRoadmapType(string workItemType)
    {
        return workItemType.ToLowerInvariant() switch
        {
            "release train" => RoadmapItemType.ReleaseTrain,
            "feature" => RoadmapItemType.Feature,
            "initiative" => RoadmapItemType.Initiative,
            _ => RoadmapItemType.Feature
        };
    }

    private static RoadmapItemStatus MapWorkItemStateToRoadmapStatus(string state)
    {
        return state.ToLowerInvariant() switch
        {
            "new" or "proposed" or "approved" => RoadmapItemStatus.NotStarted,
            "active" or "committed" or "in progress" => RoadmapItemStatus.InProgress,
            "done" or "closed" or "completed" => RoadmapItemStatus.Completed,
            "removed" or "cut" => RoadmapItemStatus.Cancelled,
            _ => RoadmapItemStatus.NotStarted
        };
    }    /// <summary>
         /// Cleans a release train title by removing excess dashes and whitespace
         /// </summary>
         /// <param name="rawTitle">The raw title extracted from the pattern</param>
         /// <returns>Clean title with just the core text</returns>
    private static string CleanReleaseTrainTitle(string rawTitle)
    {
        if (string.IsNullOrWhiteSpace(rawTitle))
            return string.Empty;

        // Remove leading and trailing dashes and whitespace
        // Handle patterns like "---------- GCCH -----------" -> "GCCH"
        var cleaned = rawTitle.Trim();

        // Remove leading dashes and spaces
        while (cleaned.Length > 0 && (cleaned[0] == '-' || char.IsWhiteSpace(cleaned[0])))
        {
            cleaned = cleaned.Substring(1);
        }

        // Remove trailing dashes and spaces
        while (cleaned.Length > 0 && (cleaned[cleaned.Length - 1] == '-' || char.IsWhiteSpace(cleaned[cleaned.Length - 1])))
        {
            cleaned = cleaned.Substring(0, cleaned.Length - 1);
        }

        return cleaned.Trim();
    }
}<|MERGE_RESOLUTION|>--- conflicted
+++ resolved
@@ -226,27 +226,16 @@
         Console.WriteLine($"UPDATING EXISTING RELEASE TRAIN: #{existingWorkItemId} - \"{title}\"");
         Console.WriteLine($"WITH {children.Count} CHILDREN: {string.Join(", ", children)}");
 
-        _logger.LogInformation("Updating existing Release Train #{Id} with {Count} children from current pattern group", existingWorkItemId, children.Count);
-
-        // First, validate that the release train actually exists
-<<<<<<< HEAD
-        _logger.LogInformation("Validating that Release Train #{Id} exists and is accessible", existingWorkItemId);        // Get existing work item with relations to check what already exists
+        _logger.LogInformation("Updating existing Release Train #{Id} with {Count} children from current pattern group", existingWorkItemId, children.Count);        // First, validate that the release train actually exists
+        _logger.LogInformation("Validating that Release Train #{Id} exists and is accessible", existingWorkItemId);
+
+        // Get existing work item with relations to check what already exists
         var existingWorkItem = await _azureDevOpsService.GetWorkItemWithRelationsAsync(existingWorkItemId);
         if (existingWorkItem == null)
-=======
-        _logger.LogInformation("Validating that Release Train #{Id} exists and is accessible", existingWorkItemId);
-
-        // Get existing work item with relations to check what already exists
-        var existingWorkItem = await _azureDevOpsService.GetWorkItemWithRelationsAsync(existingWorkItemId); if (existingWorkItem == null)
->>>>>>> 56a84bc1
         {
             _logger.LogInformation("Release Train #{Id} does not exist or is not accessible. This is expected when referencing a deleted or moved work item.", existingWorkItemId);
             _logger.LogInformation("Initiating automatic recovery: Creating a new Release Train instead of updating the non-existent one.");
 
-<<<<<<< HEAD
-            // Instead of failing, create a new release train
-            Console.WriteLine($"ℹ️  INFO: Release Train #{existingWorkItemId} does not exist");
-=======
             // FEATURE: Automatic Error Recovery for Non-Existent Release Train References
             // When a Feature references a Release Train ID that doesn't exist (e.g., "----- GCCH -----rt:4160082"),
             // instead of failing, we:
@@ -254,8 +243,7 @@
             // 2. Update the Feature title with the new Release Train ID
             // 3. Link all children to the new Release Train
             // This ensures data integrity and prevents broken references while maintaining workflow continuity
-            Console.WriteLine($"❌ ERROR: Release Train #{existingWorkItemId} does not exist");
->>>>>>> 56a84bc1
+            Console.WriteLine($"ℹ️  INFO: Release Train #{existingWorkItemId} does not exist");
             Console.WriteLine($"🔄 RECOVERY: Creating new Release Train instead"); try
             {
                 int newWorkItemId = await CreateNewWorkItemFromPattern(children, title, 0);
