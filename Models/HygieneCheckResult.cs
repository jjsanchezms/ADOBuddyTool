--- conflicted
+++ resolved
@@ -36,14 +36,8 @@
     public int WorkItemId { get; set; }    /// <summary>
     /// Work item title for context
     /// </summary>
-    public string WorkItemTitle { get; set; } = string.Empty;
-
-    /// <summary>
-<<<<<<< HEAD
-    /// Azure DevOps URL to the work item
-=======
+    public string WorkItemTitle { get; set; } = string.Empty;    /// <summary>
     /// Direct URL to the work item in Azure DevOps
->>>>>>> 7d75f3f7
     /// </summary>
     public string WorkItemUrl { get; set; } = string.Empty;
 
