--- conflicted
+++ resolved
@@ -19,11 +19,7 @@
     /// <param name="areaPath">Area path to filter work items</param>
     /// <param name="cancellationToken">Cancellation token</param>
     /// <returns>Collection of Feature work items</returns>
-    Task<IEnumerable<WorkItem>> GetWorkItemsAsync(int limit, string areaPath, CancellationToken cancellationToken = default);
-
-    /// <summary>
-<<<<<<< HEAD
-=======
+    Task<IEnumerable<WorkItem>> GetWorkItemsAsync(int limit, string areaPath, CancellationToken cancellationToken = default);    /// <summary>
     /// Retrieves work items from Azure DevOps with limit and work item type
     /// </summary>
     /// <param name="limit">Maximum number of work items to retrieve</param>
@@ -34,7 +30,6 @@
     Task<IEnumerable<WorkItem>> GetWorkItemsAsync(int limit, string areaPath, string workItemType, CancellationToken cancellationToken = default);
 
     /// <summary>
->>>>>>> 7d75f3f7
     /// Retrieves both Feature and Release Train work items for hygiene checks
     /// </summary>
     /// <param name="limit">Maximum number of work items to retrieve</param>
